--- conflicted
+++ resolved
@@ -197,12 +197,8 @@
         let mut inner = self.inner.lock();
         let ep = inner.get_mut(NodeStateKey::QuicMappedAddr(addr))?;
         let public_key = *ep.public_key();
-<<<<<<< HEAD
         trace!(dest = %addr, node_id = %public_key.fmt_short(), "dst mapped to NodeId");
-        let (udp_addr, relay_url, msgs) = ep.get_send_addrs();
-=======
         let (udp_addr, relay_url, msgs) = ep.get_send_addrs(have_ipv6);
->>>>>>> d54a5deb
         Some((public_key, udp_addr, relay_url, msgs))
     }
 
