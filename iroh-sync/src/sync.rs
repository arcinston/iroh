--- conflicted
+++ resolved
@@ -455,11 +455,7 @@
 
     /// Get the identifier for an entry in this replica.
     pub fn record_id(&self, key: impl AsRef<[u8]>, author: &Author) -> RecordIdentifier {
-<<<<<<< HEAD
-        RecordIdentifier::new(self.namespace.id(), author.id(), key)
-=======
         RecordIdentifier::new(self.capability.id(), author.id(), key)
->>>>>>> c1ebea8e
     }
 
     /// Create the initial message for the set reconciliation flow with a remote peer.
@@ -536,16 +532,12 @@
 
     /// Get the namespace identifier for this [`Replica`].
     pub fn id(&self) -> NamespaceId {
-<<<<<<< HEAD
-        self.namespace.id()
-=======
         self.capability.id()
     }
 
     /// Get the [`Capability`] of this [`Replica`].
     pub fn capability(&self) -> &Capability {
         &self.capability
->>>>>>> c1ebea8e
     }
 
     /// Get the byte represenation of the [`NamespaceSecret`] key for this replica. Will fail if
@@ -1200,11 +1192,7 @@
 
         for i in 0..10 {
             let res = store
-<<<<<<< HEAD
                 .get_exact(my_replica.id(), alice.id(), format!("/{i}"), false)?
-=======
-                .get_one(my_replica.id(), alice.id(), format!("/{i}"))?
->>>>>>> c1ebea8e
                 .unwrap();
             let len = format!("{i}: hello from alice").as_bytes().len() as u64;
             assert_eq!(res.entry().record().content_len(), len);
@@ -1214,59 +1202,35 @@
         // Test multiple records for the same key
         my_replica.hash_and_insert("/cool/path", &alice, "round 1")?;
         let _entry = store
-<<<<<<< HEAD
             .get_exact(my_replica.id(), alice.id(), "/cool/path", false)?
-=======
-            .get_one(my_replica.id(), alice.id(), "/cool/path")?
->>>>>>> c1ebea8e
             .unwrap();
         // Second
         my_replica.hash_and_insert("/cool/path", &alice, "round 2")?;
         let _entry = store
-<<<<<<< HEAD
             .get_exact(my_replica.id(), alice.id(), "/cool/path", false)?
-=======
-            .get_one(my_replica.id(), alice.id(), "/cool/path")?
->>>>>>> c1ebea8e
             .unwrap();
 
         // Get All by author
         let entries: Vec<_> = store
-<<<<<<< HEAD
             .get_many(my_replica.id(), Query::author(alice.id()))?
-=======
-            .get_many(my_replica.id(), GetFilter::Author(alice.id()))?
->>>>>>> c1ebea8e
             .collect::<Result<_>>()?;
         assert_eq!(entries.len(), 11);
 
         // Get All by author
         let entries: Vec<_> = store
-<<<<<<< HEAD
             .get_many(my_replica.id(), Query::author(bob.id()))?
-=======
-            .get_many(my_replica.id(), GetFilter::Author(bob.id()))?
->>>>>>> c1ebea8e
             .collect::<Result<_>>()?;
         assert_eq!(entries.len(), 0);
 
         // Get All by key
         let entries: Vec<_> = store
-<<<<<<< HEAD
             .get_many(my_replica.id(), Query::key_exact(b"/cool/path"))?
-=======
-            .get_many(my_replica.id(), GetFilter::Key(b"/cool/path".to_vec()))?
->>>>>>> c1ebea8e
             .collect::<Result<_>>()?;
         assert_eq!(entries.len(), 1);
 
         // Get All
         let entries: Vec<_> = store
-<<<<<<< HEAD
             .get_many(my_replica.id(), Query::all())?
-=======
-            .get_many(my_replica.id(), GetFilter::All)?
->>>>>>> c1ebea8e
             .collect::<Result<_>>()?;
         assert_eq!(entries.len(), 11);
 
@@ -1275,40 +1239,24 @@
 
         // Get All by author
         let entries: Vec<_> = store
-<<<<<<< HEAD
             .get_many(my_replica.id(), Query::author(alice.id()))?
-=======
-            .get_many(my_replica.id(), GetFilter::Author(alice.id()))?
->>>>>>> c1ebea8e
             .collect::<Result<_>>()?;
         assert_eq!(entries.len(), 11);
 
         let entries: Vec<_> = store
-<<<<<<< HEAD
             .get_many(my_replica.id(), Query::author(bob.id()))?
-=======
-            .get_many(my_replica.id(), GetFilter::Author(bob.id()))?
->>>>>>> c1ebea8e
             .collect::<Result<_>>()?;
         assert_eq!(entries.len(), 1);
 
         // Get All by key
         let entries: Vec<_> = store
-<<<<<<< HEAD
             .get_many(my_replica.id(), Query::key_exact(b"/cool/path"))?
-=======
-            .get_many(my_replica.id(), GetFilter::Key(b"/cool/path".to_vec()))?
->>>>>>> c1ebea8e
             .collect::<Result<_>>()?;
         assert_eq!(entries.len(), 2);
 
         // Get all by prefix
         let entries: Vec<_> = store
-<<<<<<< HEAD
             .get_many(my_replica.id(), Query::key_prefix(b"/cool"))?
-=======
-            .get_many(my_replica.id(), GetFilter::Prefix(b"/cool".to_vec()))?
->>>>>>> c1ebea8e
             .collect::<Result<_>>()?;
         assert_eq!(entries.len(), 2);
 
@@ -1316,11 +1264,7 @@
         let entries: Vec<_> = store
             .get_many(
                 my_replica.id(),
-<<<<<<< HEAD
                 Query::author(alice.id()).key_prefix(b"/cool"),
-=======
-                GetFilter::AuthorAndPrefix(alice.id(), b"/cool".to_vec()),
->>>>>>> c1ebea8e
             )?
             .collect::<Result<_>>()?;
         assert_eq!(entries.len(), 1);
@@ -1328,22 +1272,14 @@
         let entries: Vec<_> = store
             .get_many(
                 my_replica.id(),
-<<<<<<< HEAD
                 Query::author(bob.id()).key_prefix(b"/cool"),
-=======
-                GetFilter::AuthorAndPrefix(bob.id(), b"/cool".to_vec()),
->>>>>>> c1ebea8e
             )?
             .collect::<Result<_>>()?;
         assert_eq!(entries.len(), 1);
 
         // Get All
         let entries: Vec<_> = store
-<<<<<<< HEAD
             .get_many(my_replica.id(), Query::all())?
-=======
-            .get_many(my_replica.id(), GetFilter::All)?
->>>>>>> c1ebea8e
             .collect::<Result<_>>()?;
         assert_eq!(entries.len(), 12);
 
@@ -2251,7 +2187,7 @@
 
     fn test_replica_queries<S: store::Store>(store: S) -> Result<()> {
         let mut rng = rand_chacha::ChaCha12Rng::seed_from_u64(1);
-        let namespace = Namespace::new(&mut rng);
+        let namespace = NamespaceSecret::new(&mut rng);
         let mut replica = store.new_replica(namespace)?;
         let namespace = replica.id();
 
