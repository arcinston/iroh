--- conflicted
+++ resolved
@@ -401,41 +401,6 @@
         unspawned_node.spawn().await
     }
 
-<<<<<<< HEAD
-        let mut transport_config = quinnx::TransportConfig::default();
-        transport_config
-            .max_concurrent_bidi_streams(MAX_STREAMS.try_into()?)
-            .max_concurrent_uni_streams(0u32.into());
-
-        let discovery: Option<Box<dyn Discovery>> = match self.node_discovery {
-            DiscoveryConfig::None => None,
-            DiscoveryConfig::Custom(discovery) => Some(discovery),
-            DiscoveryConfig::Default => {
-                let discovery = ConcurrentDiscovery::from_services(vec![
-                    // Enable DNS discovery by default
-                    Box::new(DnsDiscovery::n0_dns()),
-                    // Enable pkarr publishing by default
-                    Box::new(PkarrPublisher::n0_dns(self.secret_key.clone())),
-                ]);
-                Some(Box::new(discovery))
-            }
-        };
-
-        let endpoint = MagicEndpoint::builder()
-            .secret_key(self.secret_key.clone())
-            .alpns(PROTOCOLS.iter().map(|p| p.to_vec()).collect())
-            .keylog(self.keylog)
-            .transport_config(transport_config)
-            .relay_mode(self.relay_mode);
-        let endpoint = match discovery {
-            Some(discovery) => endpoint.discovery(discovery),
-            None => endpoint,
-        };
-        let endpoint = match self.dns_resolver {
-            Some(resolver) => endpoint.dns_resolver(resolver),
-            None => endpoint,
-        };
-=======
     /// Builds a node without spawning it.
     ///
     /// Returns an [`ProtocolBuilder`], on which custom protocols can be registered with
@@ -451,7 +416,6 @@
             }
         }
     }
->>>>>>> eb74cf6a
 
     async fn build_inner(self) -> Result<ProtocolBuilder<D, E>> {
         trace!("building node");
@@ -635,103 +599,6 @@
         self
     }
 
-<<<<<<< HEAD
-    #[allow(clippy::too_many_arguments)]
-    async fn run(
-        server: MagicEndpoint,
-        callbacks: Callbacks,
-        mut cb_receiver: mpsc::Receiver<EventCallback>,
-        handler: rpc::Handler<D>,
-        rpc: E,
-        internal_rpc: impl ServiceEndpoint<RpcService>,
-        gossip: Gossip,
-    ) {
-        let rpc = RpcServer::new(rpc);
-        let internal_rpc = RpcServer::new(internal_rpc);
-        let (ipv4, ipv6) = server.local_addr();
-        debug!(
-            "listening at: {}{}",
-            ipv4,
-            ipv6.map(|addr| format!(" and {addr}")).unwrap_or_default()
-        );
-
-        let cancel_token = handler.inner.cancel_token.clone();
-
-        // forward our initial endpoints to the gossip protocol
-        // it may happen the the first endpoint update callback is missed because the gossip cell
-        // is only initialized once the endpoint is fully bound
-        if let Some(local_endpoints) = server.local_endpoints().next().await {
-            debug!(me = ?server.node_id(), "gossip initial update: {local_endpoints:?}");
-            gossip.update_endpoints(&local_endpoints).ok();
-        }
-        loop {
-            tokio::select! {
-                biased;
-                _ = cancel_token.cancelled() => {
-                    // clean shutdown of the blobs db to close the write transaction
-                    handler.inner.db.shutdown().await;
-
-                    if let Err(err) = handler.inner.sync.start_shutdown().await {
-                        warn!("sync shutdown error: {:?}", err);
-                    }
-                    break
-                },
-                // handle rpc requests. This will do nothing if rpc is not configured, since
-                // accept is just a pending future.
-                request = rpc.accept() => {
-                    match request {
-                        Ok((msg, chan)) => {
-                            handler.handle_rpc_request(msg, chan);
-                        }
-                        Err(e) => {
-                            info!("rpc request error: {:?}", e);
-                        }
-                    }
-                },
-                // handle internal rpc requests.
-                request = internal_rpc.accept() => {
-                    match request {
-                        Ok((msg, chan)) => {
-                            handler.handle_rpc_request(msg, chan);
-                        }
-                        Err(e) => {
-                            info!("internal rpc request error: {:?}", e);
-                        }
-                    }
-                },
-                // handle incoming p2p connections
-                Some(incoming) = server.accept() => {
-                    let mut connecting = match incoming.accept() {
-                        Ok(conn) => conn,
-                        Err(err) => {
-
-                            error!("invalid handshake: {err:?}");
-                            continue;
-                        }
-                    };
-                    let alpn = match get_alpn(&mut connecting).await {
-                        Ok(alpn) => alpn,
-                        Err(err) => {
-                            error!("invalid handshake: {:?}", err);
-                            continue;
-                        }
-                    };
-                    let gossip = gossip.clone();
-                    let inner = handler.inner.clone();
-                    let sync = handler.inner.sync.clone();
-                    tokio::task::spawn(async move {
-                        if let Err(err) = handle_connection(connecting, alpn, inner, gossip, sync).await {
-                            warn!("Handling incoming connection ended with error: {err}");
-                        }
-                    });
-                },
-                // Handle new callbacks
-                Some(cb) = cb_receiver.recv() => {
-                    callbacks.push(cb).await;
-                }
-                else => break,
-            }
-=======
     /// Returns a client to control this node over an in-memory channel.
     ///
     /// Note that RPC calls performed with the client will not complete until the node is
@@ -787,7 +654,6 @@
         // Register docs, if enabled.
         if let Some(docs) = self.inner.docs.clone() {
             self = self.accept(DOCS_ALPN, Arc::new(docs));
->>>>>>> eb74cf6a
         }
 
         self
@@ -872,35 +738,6 @@
     }
 }
 
-<<<<<<< HEAD
-// TODO: Restructure this code to not take all these arguments.
-#[allow(clippy::too_many_arguments)]
-async fn handle_connection<D: BaoStore>(
-    connecting: quinnx::Connecting,
-    alpn: String,
-    node: Arc<NodeInner<D>>,
-    gossip: Gossip,
-    sync: Engine,
-) -> Result<()> {
-    match alpn.as_bytes() {
-        GOSSIP_ALPN => gossip.handle_connection(connecting.await?).await?,
-        DOCS_ALPN => sync.handle_connection(connecting).await?,
-        alpn if alpn == iroh_blobs::protocol::ALPN => {
-            iroh_blobs::provider::handle_connection(
-                connecting,
-                node.db.clone(),
-                node.callbacks.clone(),
-                node.rt.clone(),
-            )
-            .await
-        }
-        _ => bail!("ignoring connection: unsupported ALPN protocol"),
-    }
-    Ok(())
-}
-
-=======
->>>>>>> eb74cf6a
 const DEFAULT_RPC_PORT: u16 = 0x1337;
 const MAX_RPC_CONNECTIONS: u32 = 16;
 const MAX_RPC_STREAMS: u32 = 1024;
@@ -936,11 +773,7 @@
     transport_config
         .max_concurrent_bidi_streams(MAX_RPC_STREAMS.into())
         .max_concurrent_uni_streams(0u32.into());
-<<<<<<< HEAD
-    let mut server_config = make_server_config(
-=======
     let mut server_config = iroh_net::endpoint::make_server_config(
->>>>>>> eb74cf6a
         secret_key,
         vec![RPC_ALPN.to_vec()],
         Arc::new(transport_config),
