--- conflicted
+++ resolved
@@ -29,14 +29,9 @@
 iroh-blobs = { version = "0.24.0", path = "../iroh-blobs", features = ["downloader"] }
 iroh-base = { version = "0.24.0", path = "../iroh-base", features = ["key"] }
 iroh-io = { version = "0.6.0", features = ["stats"] }
-<<<<<<< HEAD
-iroh-metrics = { version = "0.23.0", path = "../iroh-metrics", optional = true }
-iroh-net = { version = "0.23.0", path = "../iroh-net", features = ["discovery-local-network"] }
-iroh-willow = { version = "0.23.0", path = "../iroh-willow" }
-=======
 iroh-metrics = { version = "0.24.0", path = "../iroh-metrics", optional = true }
 iroh-net = { version = "0.24.0", path = "../iroh-net", features = ["discovery-local-network"] }
->>>>>>> 1df08132
+iroh-willow = { version = "0.24.0", path = "../iroh-willow" }
 nested_enum_utils = "0.1.0"
 num_cpus = { version = "1.15.0" }
 portable-atomic = "1"
