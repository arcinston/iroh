--- conflicted
+++ resolved
@@ -239,7 +239,6 @@
     Ok(parts.join("/"))
 }
 
-<<<<<<< HEAD
 /// Create a pathbuf from a name.
 pub fn pathbuf_from_name(name: &str) -> PathBuf {
     let mut path = PathBuf::new();
@@ -250,9 +249,6 @@
 }
 
 pub(crate) struct ProgressReader<R, F: Fn(ProgressReaderUpdate)> {
-=======
-pub struct ProgressReader<R, F: Fn(ProgressReaderUpdate)> {
->>>>>>> ce219523
     inner: R,
     offset: u64,
     cb: F,
